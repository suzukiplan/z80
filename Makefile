--- conflicted
+++ resolved
@@ -3,10 +3,7 @@
 	cat z80.hpp.bak > z80.hpp
 	rm z80.hpp.bak
 	cd test && make
-<<<<<<< HEAD
 	cd test-ex && make zexall
-=======
 
 test-only:
 	cd test && make
->>>>>>> 165f0d69
